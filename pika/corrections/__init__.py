"""
Core objects for differential corrections
"""
import logging
from abc import ABC, abstractmethod
from copy import copy, deepcopy

import numpy as np
import numpy.ma as ma
import scipy

from pika import console, util
from pika.dynamics import AbstractDynamicsModel, EOMVars, ModelBlockCopyMixin
from pika.propagate import Propagator

logger = logging.getLogger(__name__)

__all__ = [
    # base module
    "AbstractConstraint",
    "CorrectionsProblem",
    "ControlPoint",
    "DifferentialCorrector",
    "Segment",
    "Variable",
    "MinimumNormUpdate",
    "LeastSquaresUpdate",
    "L2NormConverged",
    "ShootingProblem",
    # submodules
    "constraints",
]

# ------------------------------------------------------------------------------
# Basic Building Blocks
#
#   - Variable
#   - AbstractConstraint
# ------------------------------------------------------------------------------


class Variable:
    """
    Contains a variable vector with an optional mask to flag non-variable values

    Args:
        values (float, [float], numpy.ndarray of float): scalar or array of variable
            values
        mask (bool, [bool], numpy.ndarray of bool): ``True`` flags values as excluded
            from the free variable vector; ``False`` flags values as included
    """

    def __init__(self, values, mask=False, name=""):
        self.values = ma.array(values, mask=mask, ndmin=1)
        self.name = name

    def __repr__(self):
        return "<Variable {!r}, values={!r}>".format(self.name, self.values)

    @property
    def allVals(self):
        return self.values.data

    @property
    def freeVals(self):
        return self.values[~self.values.mask]

    @property
    def mask(self):
        return self.values.mask

    @property
    def numFree(self):
        """
        Get the number of un-masked values, i.e., the number of free variables
        within the vector

        Returns:
            int: the number of un-masked values
        """
        return int(sum(~self.values.mask))

    def unmaskedIndices(self, indices):
        """
        Get the indices of the

        Args:
            indices ([int]): the indices of the Variable value regardless of masking

        Returns:
            [int]: the indices of the requested Variable values within the unmasked
            array.

        Examples:
            >>> Variable([0, 1], [True, False]).unmaskedIndices([1])
            ... [0]
            >>> Variable([0, 1], [True, False]).unmaskedIndices([0])
            ... []
        """
        count = 0
        out = []
        for ix, mask in enumerate(self.values.mask):
            if ix in indices and not mask:
                out.append(count)
            count += not mask

        return out


class AbstractConstraint(ModelBlockCopyMixin, ABC):
    """
    Defines the interface for a constraint object
    """

    def __str__(self):
        """Default to-string implementation"""
        return f"<{type(self).__name__}>"

    @property
    @abstractmethod
    def size(self):
        """
        Get the number of scalar constraint equations

        Returns:
            int: the number of constraint equations
        """
        pass

    def clearCache(self):
        """
        Called by correctors when variables are updated to signal a constraint
        that any caches ought to be cleared and re-computed.

        The default implementation of this method does nothing; derived classes
        should implement it if they cache data.
        """
        pass

    @abstractmethod
    def evaluate(self, freeVarIndexMap):
        """
        Evaluate the constraint

        Args:
            freeVarIndexMap (dict): maps the first index (:class:`int`) of each⋅
                :class:`Variable` within ``freeVars`` to the variable object

        Returns:
            numpy.ndarray of float: the value of the constraint funection; evaluates
            to zero when the constraint is satisfied

        Raises:
            RuntimeError: if the constraint cannot be evaluated
        """
        pass

    @abstractmethod
    def partials(self, freeVarIndexMap):
        """
        Compute the partial derivatives of the constraint vector with respect to
        all variables

        Args:
            freeVarIndexMap (dict): maps the first index (:class:`int`) of each⋅
                :class:`Variable` within ``freeVars`` to the variable object

        Returns:
            dict: a dictionary mapping a :class:`Variable` object to the partial
            derivatives of this constraint with respect to that variable
            (:class:`numpy.ndarray` of :class:`float`). The partial derivatives with respect
            to variables that are not included in the returned dict are assumed
            to be zero.
        """
        pass


# ------------------------------------------------------------------------------
# Representing Trajectories
#
#   - ControlPoint
#   - Segment
# ------------------------------------------------------------------------------


class ControlPoint(ModelBlockCopyMixin):
    """
    Defines a propagation start point

    Args:
        model (AbstractDynamicsModel): defines the dynamics model for the propagation
        epoch (float, Variable): the epoch at which the propagation begins. An
            input ``float`` is converted to a :class:`Variable` with name "Epoch"
        state ([float], Variable): the state at which the propagation begins. An
            input list of floats is converted to a :class:`Variable` with name "State"
        autoMask (Optional, bool): whether or not to auto-mask the ``epoch`` variable.
            If True and ``model``
            :func:`~pika.dynamics.AbstractDynamicsModel.epochIndependent` is True,
            the ``epoch`` variable has its mask set to True.

    Raises:
        TypeError: if the model is not derived from AbstractDynamicsModel
        RuntimeError: if the epoch specifies more than one value
        RuntimeError: if the state specifies more values than the dynamics model
            allows for :attr:`EOMVars.STATE`
    """

    def __init__(self, model, epoch, state, autoMask=True):
        if not isinstance(model, AbstractDynamicsModel):
            raise TypeError("Model must be derived from AbstractDynamicsModel")

        if not isinstance(epoch, Variable):
            # TODO auto-set mask based on model.isTimeDependent()?
            epoch = Variable(epoch, name="Epoch")

        if not isinstance(state, Variable):
            state = Variable(state, name="State")

        if not epoch.values.size == 1:
            raise RuntimeError("Epoch can only have one value")

        sz = model.stateSize(EOMVars.STATE)
        if not state.values.size == sz:
            raise RuntimeError("State must have {sz} values")

        if autoMask:
            epoch.values.mask = model.epochIndependent

        self.model = model
        self.epoch = epoch
        self.state = state

        # Define variables attribute for CorrectionsProblem.importVariables
        self.importableVars = (self.state, self.epoch)

    @staticmethod
    def fromProp(solution, ix=0, autoMask=True):
        """
        Construct a control point from a propagated arc

        Args:
            solution (scipy.integrate.OptimizeResult): the output from the propagation
            ix (Optional, int): the index of the point within the ``solution``
            autoMask (Optional, bool): whether or not to auto-mask the ``epoch``
                variable. If True and ``solution.model``
                :func:`~pika.dynamics.AbstractDynamicsModel.epochIndependent`
                is True, the ``epoch`` variable has its mask set to True.

        Returns:
            ControlPoint: a control point with epoch and state retrieved from the
            propagation solution
        """
        if not isinstance(solution, scipy.optimize.OptimizeResult):
            raise TypeError("Expecting OptimizeResult from scipy solve_ivp")

        if ix > len(solution.t):
            raise ValueError(f"ix = {ix} is out of bounds (max = {len(solution.t)})")

        return ControlPoint(solution.model, solution.t[ix], solution.y[:, ix], autoMask)


class Segment:
    """
    Defines a numerical propagation starting from an origin control point for a
    specified time-of-flight.

    Args:
        origin (ControlPoint): the starting point for the propagated trajectory.
            This control point defines the dynamics model, the initial state, and
            the initial epoch.
        tof (float, Variable): the time-of-flight for the propagated trajectory
            in units consistent with the origin's model and state. If the input
            is a float, a :class:`Variable` object with name "Time-of-flight"
            is created.
        terminus (Optional, ControlPoint): a control point located at the terminus
            of the propagated arc. This is useful when defining differential
            corrections problems that seek to constrain the numerical integration.
            It is not required that the terminus state or epoch are numerically
            consistent with the state or epoch values at the end of the arc. The
            ``terminus`` is not used or modified by the Segment.
        prop (Optional, Propagator): the propagator to use. If ``None``, a
            :class:`~pika.propagate.Propagator` is constructed for the ``origin``
            model with the ``dense`` flag set to False.
        propParams (Optional, list, numpy.ndarray, Variable): parameters to be
            passed to the model's equations of motion. If the input is not a
            :class:`Variable`, a variable is constructed with a name "Params"

    Attributes:
        origin (ControlPoint): the starting point for the propagated trajectory
        terminus (ControlPoint): the terminal point for the propagated trajectory.
            This object is *not* updated by the Segment.
        tof (Variable): the time-of-flight
        prop (Propagtor): the propagator
        propParams (Variable): propagation parameters
        propSol (scipy.optimize.OptimizeResult): the propagation output, if
            :func:`propagate` has been called, otherwise ``None``
    """

    def __init__(self, origin, tof, terminus=None, prop=None, propParams=[]):
        if not isinstance(origin, ControlPoint):
            raise TypeError("origin must be a ControlPoint")

        if terminus is not None and not isinstance(terminus, ControlPoint):
            raise TypeError("terminus must be a ControlPoint or None")

        if prop is not None:
            if not isinstance(prop, Propagator):
                raise TypeError("prop must be a Propagator")
            prop = copy(prop)
            if not prop.model == origin.model:
                logger.warning("Changing propagator model to match origin")
                prop.model = origin.model
        else:
            prop = Propagator(origin.model, dense=False)

        if not isinstance(tof, Variable):
            tof = Variable(tof, name="Time-of-flight")
        else:
            if not tof.values.size == 1:
                raise RuntimeError("Time-of-flight variable must define only one value")

        if not isinstance(propParams, Variable):
            propParams = Variable(propParams, name="Params")

        self.origin = origin
        self.terminus = terminus
        self.tof = tof
        self.prop = prop
        self.propParams = propParams
        self.propSol = None

        # Define variables attribute for CorrectionsProblem.importVariables
        self.importableVars = (self.tof, self.propParams)

    def resetProp(self):
        """
        Reset the propagation cache, :attr:`propSol`, to ``None``
        """
        self.propSol = None

    def state(self, ix=-1):
        """
        Lazily propagate the trajectory and retrieve the state

        Args:
            ix (int): the index within the :attr:`propSol` ``y`` array.

        Returns:
            numpy.ndarray: the propagated state (:class:`EOMVars` ``STATE``) on the
            propagated trajectory
        """
        self.propagate(EOMVars.STATE)
        return self.origin.model.extractVars(self.propSol.y[:, ix], EOMVars.STATE)

    def partials_state_wrt_time(self, ix=-1):
        """
        Lazily propagate the trajectory and retrieve the partial derivatives

        Args:
            ix (int): the index within the :attr:`propSol` ``y`` array.

        Returns:
            numpy.ndarray: the partials of the propagated state with respect to
            :attr:`tof`, i.e., the time derivative of the
            :attr:`~pika.dynamics.EOMVars.STATE` variables
        """
        self.propagate(EOMVars.STATE)
        dy_dt = self.origin.model.evalEOMs(
            self.propSol.t[ix],
            self.propSol.y[:, ix],
            [EOMVars.STATE],
            self.propParams.values,
        )
        return self.origin.model.extractVars(dy_dt, EOMVars.STATE)

    def partials_state_wrt_initialState(self, ix=-1):
        """
        Lazily propagate the trajectory and retrieve the partial derivatives

        Args:
            ix (int): the index within the :attr:`propSol` ``y`` array.

        Returns:
            numpy.ndarray: the partials of the propagated state with respect to the
            :attr:`origin` ``state``, i.e., the :attr:`~pika.dynamics.EOMVars.STM`.
            The partials are returned in matrix form.
        """
        self.propagate([EOMVars.STATE, EOMVars.STM])
        return self.origin.model.extractVars(self.propSol.y[:, ix], EOMVars.STM)

    def partials_state_wrt_epoch(self, ix=-1):
        """
        Lazily propagate the trajectory and retrieve the partial derivatives

        Args:
            ix (int): the index within the :attr:`propSol` ``y`` array.

        Returns:
            numpy.ndarray: the partials of the propagated state with respect to
            the :attr:`origin` ``epoch``, i.e., the
            :attr:`~pika.dynamics.EOMVars.EPOCH_DEPS`.
        """
        self.propagate([EOMVars.STATE, EOMVars.STM, EOMVars.EPOCH_DEPS])
        partials = self.origin.model.extractVars(
            self.propSol.y[:, ix], EOMVars.EPOCH_DEPS
        )

        # Handle models that don't depend on epoch by setting partials to zero
        if partials.size == 0:
            partials = np.zeros((self.origin.model.stateSize(EOMVars.STATE),))

        return partials

    def partials_state_wrt_params(self, ix=-1):
        """
        Lazily propagate the trajectory and retrieve the partial derivatives

        Args:
            ix (int): the index within the :attr:`propSol` ``y`` array.

        Returns:
            numpy.ndarray: the partials of the propagated state with respect to
            the :attr:`propParams`, i.e., the :attr:`~pika.dynamics.EOMVars.PARAM_DEPS`.
        """
        self.propagate(
            [EOMVars.STATE, EOMVars.STM, EOMVars.EPOCH_DEPS, EOMVars.PARAM_DEPS]
        )
        partials = self.origin.model.extractVars(
            self.propSol.y[:, ix], EOMVars.PARAM_DEPS
        )

        # Handle models that don't depend on propagator params by setting partials
        # to zero
        if partials.size == 0:
            partials = np.zeros((self.origin.model.stateSize(EOMVars.STATE),))

        return partials

    def propagate(self, eomVars, lazy=True):
        """
        Propagate from the :attr:`origin` for the specified :attr:`tof`. Results
        are stored in :attr:`propSol`.

        Args:
            eomVars ([EOMVars]): defines which equations of motion should be included
                in the propagation.
            lazy (Optional, bool): whether or not to lazily propagate the
                trajectory. If True, the :attr:`prop` ``propagate()`` function is
                called if :attr:`propSol` is ``None`` or if the previous propagation
                did not include one or more of the ``eomVars``.

        Returns:
            scipy.optimize.OptimizeResult: the propagation result. This is also
            stored in :attr:`propSol`.
        """
        # Check to see if we can skip the propagation
        if lazy and self.propSol is not None:
            eomVars = np.array(eomVars, ndmin=1)
            if all([v in self.propSol.eomVars for v in eomVars]):
                return self.propSol

        # Propagate from the origin for TOF, set self.propSol
        tspan = [0, self.tof.allVals[0]] + self.origin.epoch.allVals[0]
        self.propSol = self.prop.propagate(
            self.origin.state.allVals,
            tspan,
            params=self.propParams.allVals,
            eomVars=eomVars,
        )

        return self.propSol


# ------------------------------------------------------------------------------
# Organizing it all together
# ------------------------------------------------------------------------------


class CorrectionsProblem:
    """
    Defines a mathematical problem to be solved by a corrections algorithm

    Attributes:
        freeVarIndexMap (dict): maps the first index (:class:`int`) of a variable
            within ``freeVarVec`` to the corresponding :class:`Variable` object.
        constraintIndexMap (dict): maps the first index (:class:`int`) of the
            constraint equation(s) in ``constraintVec`` to the corresponding
            :class:`AbstractConstraint` object.
        freeVarVec (numpy.ndarray<float>): N-element free variable vector
        constraintVec (numpy.ndarray<float>): M-element constraint vector
        jacobian (numpy.ndarray<float>): MxN Jacobian matrix. Each row contains
            the partial derivatives of a constraint equation with respect to
            the free variable vector. Thus, rows correspond to constraints and
            columns correspond to free variables.
    """

    def __init__(self):
        # free variables and constraints are stored in a list for add/remove
        self._freeVars = []
        self._constraints = []

        # Other data objects are initialized to None and recomputed on demand
        self._freeVarIndexMap = None
        self._constraintIndexMap = None

        self._freeVarVec = None
        self._constraintVec = None
        self._jacobian = None

    # -------------------------------------------
    # Variables

    def addVariables(self, variable):
        """
        Add one or more variables to the problem

        This clears the caches for :func:`freeVarIndexMap`, :func:`freeVarVec`,
        and :func:`jacobian`.

        Args:
            variable (Variable, [Variable]): one or more variables to add.
                Variables are stored by reference (they are not copied).

        Raises:
            ValueError: if any of the inputs are not :class:`Variable: objects
        """
        for var in util.toList(variable):
            if not isinstance(var, Variable):
                raise ValueError("Can only add Variable objects")

            if var.numFree == 0:
                logger.debug(f"Cannot add {var}; it has no free values")
                continue

            if var in self._freeVars:
                logger.debug(f"Skipping add {var}; it has already been added")
                continue

            self._freeVars.append(var)
            self._freeVarIndexMap = None
            self._freeVarVec = None
            self._jacobian = None

    def importVariables(self, obj):
        """
        Imports variables from an object. The object must define a ``importableVars``
        attribute that contains any variables that can be imported by the problem.
        Variables are added via :func:`addVariable`, clearing the caches if
        applicable.

        Args:
            obj: an object
        """
        self.addVariables(util.toList(getattr(obj, "importableVars", [])))

    def rmVariables(self, variable):
        """
        Remove one or more variables from the problem

        This clears the caches for :func:`freeVarIndexMap`, :func:`freeVarVec`,
        and :func:`jacobian`.

        Args:
            variable (Variable, [Variable]): the variable(s) to remove. If the
                variable is not part of the problem, no action is taken.
        """
        for var in util.toList(variable):
            try:
                self._freeVars.remove(var)
                self._freeVarIndexMap = None
                self._freeVarVec = None
                self._jacobian = None
            except ValueError:
                logger.debug(f"Could not remove variable {var}")

    def clearVariables(self):
        """
        Remove all variables from the problem

        This clears the caches for :func:`freeVarIndexMap`, :func:`freeVarVec`,
        and :func:`jacobian`.
        """
        self._freeVars = []
        self._freeVarIndexMap = None
        self._freeVarVec = None
        self._jacobian = None

    def freeVarVec(self):
        """
        Get the free variable vector

        Returns:
            numpy.ndarray<float>: the free variable vector. This result is cached
            until the free variables are updated.
        """
        if self._freeVarVec is None:
            self._freeVarVec = np.zeros((self.numFreeVars,))
            for var, ix in self.freeVarIndexMap().items():
                self._freeVarVec[ix : ix + var.numFree] = var.values[~var.values.mask]

        return self._freeVarVec

    def freeVarIndexMap(self):
        """
        Get the free variable index map

        Returns:
            dict: a dictionary mapping the variables included in the problem
            (as :class:`Variable` objects) to the index within the free variable
            vector (as an :class:`int`). This result is cached until the free
            variables are modified.
        """
        if self._freeVarIndexMap is None:
            # TODO sort variables by type?
            self._freeVarIndexMap = {}
            count = 0
            for var in self._freeVars:
                self._freeVarIndexMap[var] = count
                count += var.numFree

        return self._freeVarIndexMap

    def updateFreeVars(self, newVec):
        """
        Update the free variable vector and corresponding Variable objects

        This clears the caches for :func:`freeVarVec`, :func:`constraintVec`,
        and :func:`jacobian`. The :func:`AbstractConstraint.clearCache` method is
        also called on all constraints in the problem.

        Args:
            newVec (numpy.ndarray): an updated free variable vector. It must
                be the same size and shape as the existing free variable vector.

        Raises:
            ValueError: if ``newVec`` doesn't have the same shape as the
                existing free variable vector
        """
        if not newVec.shape == self.freeVarVec().shape:
            raise ValueError(
                f"Shape of newVec {newVec.shape} doesn't match existing "
                f"free variable vector {self.freeVarVec().shape}"
            )

        for var, ix0 in self.freeVarIndexMap().items():
            var.values[~var.mask] = newVec[ix0 : ix0 + var.numFree]

        self._freeVarVec = None
        self._constraintVec = None
        self._jacobian = None
        for constraint in self._constraints:
            constraint.clearCache()

    @property
    def numFreeVars(self):
        """
        Get the number of scalar free variable values in the problem. This is
        distinct from the number of :class:`Variable` objects as each object
        can contain a vector of values and a mask that removes some of the values
        from the free variable vector

        Returns:
            int: number of free variables
        """
        return sum([var.numFree for var in self._freeVars])

    # -------------------------------------------
    # Constraints

    def addConstraints(self, constraint):
        """
        Add one or more constraints to the problem. If the constraint defines variables,
        they are also added to the problem via :func:`importVariables`.

        This clears the caches for :func:`constraintIndexMap`,
        :func:`constraintVec`, and :func:`jacobian`

        Args:
            constraint (AbstractConstraint, [AbstractConstraint]): one or more
                constraints to add. Constraints are stored by reference (they are
                not copied).
        """
        for con in util.toList(constraint):
            # TODO allow input to be an iterable
            if not isinstance(con, AbstractConstraint):
                raise ValueError("Can only add AbstractConstraint objects")

            if con.size == 0:
                logger.debug(f"Cannot add {con}; its size is zero")
                continue

            if con in self._constraints:
                logger.debug(f"Constraint {con} has laredy been added")
                continue

            self._constraints.append(con)
            self.importVariables(con)

            self._constraintIndexMap = None
            self._constraintVec = None
            self._jacobian = None

    def rmConstraints(self, constraint):
        """
        Remove one or more constraints from the problem. If the constraint defines
        variables, they are also removed from the problem.

        This clears the caches for :func:`constraintIndexMap`,
        :func:`constraintVec`, and :func:`jacobian`

        Args:
            constraint (AbstractConstraint, [AbstractConstraint]): the constraint(s)
                to remove. If the constraint is not part of the problem, no action
                is taken.
        """
        for con in util.toList(constraint):
            try:
                self._constraints.remove(con)
                self.rmVariables(util.toList(getattr(con, "importableVars", [])))
                self._constraintIndexMap = None
                self._constraintVec = None
                self._jacobian = None
            except ValueError:
                logger.debug(f"Could not remove constraint {con}")

    def clearConstraints(self):
        """
        Remove all constraints from the problem.

        This clears the caches for :func:`constraintIndexMap`,
        :func:`constraintVec`, and :func:`jacobian`
        """
        self._constraints = []
        self._constraintIndexMap = None
        self._constraintVec = None
        self._jacobian = None

    def constraintVec(self):
        """
        Get the constraint vector

        Args:
            recompile (bool): whether or not to recompute the constraint vector.
                The :func:`constraintIndexMap` function and :func:`freeVarIndexMap`
                must be called first (with ``recompute = True``).

        Returns:
            numpy.ndarray<float>: the constraint vector. This result is cached
            until the free variables or constraints are updated.
        """
        if self._constraintVec is None:
            self._constraintVec = np.zeros((self.numConstraints,))
            for constraint, ix in self.constraintIndexMap().items():
                self._constraintVec[ix : ix + constraint.size] = constraint.evaluate(
                    self.freeVarIndexMap()
                )
        return self._constraintVec

    def constraintIndexMap(self):
        """
        Get the constraint index map

        Args:
            recompute (bool): whether or not to recompute the constraint index
                map, e.g., after constraints have been added or removed from
                the problem

        Returns:
            dict: a dictionary mapping the constraints included in the problem
                (as objects derived from :class:`AbstractConstraint`) to the index
                within the constraint vector (as an :class:`int`). This result is
                cached until the constraints are updated.
        """
        if self._constraintIndexMap is None:
            # TODO sort constraints by type?
            self._constraintIndexMap = {}
            count = 0
            for con in self._constraints:
                self._constraintIndexMap[con] = count
                count += con.size

        return self._constraintIndexMap

    @property
    def numConstraints(self):
        """
        Get the number of scalar constraint equations. This is distinct from the
        number of :class:`AbstractConstraint` objects as each object can define
        a vector of equations.

        Returns:
            int: the number of scalar constraint equations
        """
        return sum([con.size for con in self._constraints])

    # -------------------------------------------
    # Jacobian

    def jacobian(self):
        """
        Get the Jacobian matrix, i.e., the partial derivative of the constraint
        vector with respect to the free variable vector. The rows of the matrix
        correspond to the scalar constraints and the columns of the matrix
        correspond to the scalar free variables.

        Returns:
            numpy.ndarray: the Jacobian matrix. This result is cached until either
            the free variables or constraints are updated.
        """
        if self._jacobian is None:
            self._jacobian = np.zeros((self.numConstraints, self.numFreeVars))
            # Loop through constraints and compute partials with respect to all
            #   of the free variables
            for constraint, cix in self.constraintIndexMap().items():
                # Compute the partials of the constraint with respect to the free
                #   variables
                partials = constraint.partials(self.freeVarIndexMap())

                for partialVar, partialMat in partials.items():
                    if not partialVar in self.freeVarIndexMap():
                        continue
                    # Mask the partials to remove columns associated with variables
                    #   that are not free variables
                    if any(~partialVar.values.mask):
                        cols = self.freeVarIndexMap()[partialVar] + np.arange(
                            partialVar.numFree
                        )
                        for rix, partials in zip(
                            cix + np.arange(constraint.size), partialMat
                        ):
                            self._jacobian[rix, cols] = partials

        return self._jacobian

    def checkJacobian(self, stepSize=1e-8, tol=2e-3, verbose=False):
        """
        Use central differencing to check the jacobian values

        Each element of the free variable vector is perturbed by +/- ``stepSize``;
        a constraint vector is computed for each of these perturbations. The
        difference between these vectors, divided by two times ``stepSize``, is
        the central difference of the constraint vector w.r.t the perturbed variable.
        Thus, by stepping through all of the free variables, each column of the
        jacobian matrix can be computed.

        The numerical Jacobian matrix is then differenced from the analytical
        Jacobian (from :func:`jacobian`). For non-zero Jacobian entries with absolute
        values larger than the step size, the relative difference is computed as
        ``(numeric - analytical)/numeric``. For other Jacobian entries, the
        absolute difference, ``(numeric - analytical)`` is stored. The two are
        deemed equal if each difference is less than ``tol``.

        This is not a foolproof method (numerics can be tricky) but is often a
        helpful tool in debugging partial derivative derivations.

        Args:
            stepSize (Optional, float): the free variable step size
            tol (Optional, float): tolerance for equality between the numeric and
                analytical Jacobian matrices
            verbose (Optional, bool): if True, any Jacobian entries that are not
                equal to the tolerance are described in command-line messages.

        Returns:
            bool: True if the numeric and analytical Jacobian matrices are equal
        """
        analytic = self.jacobian()
        numeric = np.zeros(analytic.shape)

        prob = deepcopy(self)
        for ix in range(prob.numFreeVars):
            pertVars = copy(prob.freeVarVec())

            # Take negative step w.r.t. center
            pertVars[ix] -= stepSize
            prob.updateFreeVars(pertVars)
            constraintVec_minus = copy(prob.constraintVec())

            # Take positive step w.r.t. center
            pertVars[ix] += 2 * stepSize
            prob.updateFreeVars(pertVars)
            constraintVec_plus = copy(prob.constraintVec())

            # Compute central difference and assign to column of numeric Jacobian
            numeric[:, ix] = (constraintVec_plus - constraintVec_minus) / (2 * stepSize)

        # Map indices to variable and constraint objects; used for better printouts
        if verbose:
            varMap, conMap = {}, {}
            for var, ix0 in self.freeVarIndexMap().items():
                for k in range(var.numFree):
                    assert (
                        not ix0 + k in varMap
                    ), "duplicate entry in reversed freeVarIndexMap"
                    varMap[ix0 + k] = var

            for con, ix0 in self.constraintIndexMap().items():
                for k in range(con.size):
                    assert (
                        not ix0 + k in conMap
                    ), "duplicate entry in reversed constraintIndexMap"
                    conMap[ix0 + k] = con

        # Compute absolute and relative differences and determine equality
        absDiff = numeric - analytic
        relDiff = np.zeros(absDiff.shape)
        equal = True
        for r, row in enumerate(relDiff):
            for c in range(len(row)):
                if abs(analytic[r, c]) < stepSize:
                    # If analytic partial is less than step size, set relative
                    # error to the absolute error; otherwise relative error is
                    # unity, which is not representative
                    relDiff[r, c] = absDiff[r, c]
                elif abs(numeric[r, c]) > 1e-12:
                    # If numeric partial is nonzero, compute relative dif
                    relDiff[r, c] = absDiff[r, c] / numeric[r, c]

                if abs(relDiff[r, c]) > tol:
                    equal = False

                    if verbose:
                        # TODO get constraint and free variable vector
                        console.print(
                            f"[red]Jacobian error at ({r}, {c})[/]: "
                            f"Expected = {numeric[r,c]}, Actual = {analytic[r,c]} "
                            f"(Rel err = {relDiff[r,c]:e}"
                        )
                        con, var = conMap[r], varMap[c]
                        console.print(
                            "  [gray50]Constraint (sub-index {}) = {}[/]".format(
                                r - self.constraintIndexMap()[con], con
                            )
                        )
                        console.print(
                            "  [gray50]Variable (sub-index {}) = {}[/]".format(
                                c - self.freeVarIndexMap()[var], var
                            )
                        )

        return equal


class ShootingProblem(CorrectionsProblem):
    """
    A specialized version of the :class:`CorrectionsProblem` that accepts
    :class:`Segment` objects as inputs; variables are automatically extracted
    from the segments and their control points. Additionally, a directed
    graph is constructed to ensure the collection of segments make physical sense.
    """

    def __init__(self):
        super().__init__()

        self._segments, self._points = [], []
        self._adjMat = None  # adjacency matrix

    def addSegments(self, segment):
        """
        Add one or more segments to the problem. Segments are not added if they
        already exist in the problem.

        Args:
            segment (Segment, [Segment]): a single or multiple segments to add
                to the problem

        Raises:
            ValueError: if one of the inputs is not a :class:`Segment`
        """
        for seg in util.toList(segment):
            if not isinstance(seg, Segment):
                raise ValueError("Can only add segment objects")

            if not seg in self._segments:
                self._segments.append(seg)
                self._adjMat = None

    def rmSegments(self, segment):
        """
        Remove one or more segments from the problem. Segments that are not
        in the problem are ignored.
        """
        for seg in util.toList(segment):
            try:
                self._segments.remove(seg)
                self._adjMat = None
            except ValueError:
                logger.debug(f"Can not remove {seg} from segments")

    def build(self):
        """
        Call this method after all segments, variables, and constraints have
        been added to the problem (i.e., right before calling
        :func:`DifferentialCorrector.solve`).

        The control points from each segment are extracted and their free variables
        added to the problem. Similarly, the segment free variables are added to
        the problem. The :func:`checkValidGraph` function is called afteward to
        validate the configuration.

        Raises:
            RuntimeError: if the graph validation fails
        """
        # Clear caches
        self._freeVarIndexMap = None
        self._freeVarVec = None
        self._jacobian = None
        self._points = []
        self._adjMat = None

        # Loop through segments and add all variables
        for seg in self._segments:
            # Add control points to list and import their variables
            if not seg.origin in self._points:
                self._points.append(seg.origin)
                self.importVariables(seg.origin)

            if seg.terminus and not seg.terminus in self._points:
                self._points.append(seg.terminus)
                self.importVariables(seg.terminus)

            self.importVariables(seg)

        # Create directed graph
        errors = self.checkValidGraph()
        if len(errors) > 0:
            for err in errors:
                logger.error(err)
            raise RuntimeError("Invalid directed graph")

        # TODO set flag for built = True?

    def adjacencyMatrix(self):
        """
        Create an adjacency matrix for the directed graph of control points and
        segments.

        Define the adjacency matrix as ``A[row, col]``; each row and column corresponds
        to a control point in the internal storage list. The value of ``A[r, c]``
        is the index of a segment within the segment storage list with an origin
        at control point ``r`` and a terminus at control point ``c`` where
        ``r`` and ``c`` are the indices of those points within the storage list.
        A ``None`` value in the adjacency matrix indicates that there is not a
        segment linking the two control points.

        Returns:
            numpy.ndarray: the adjacency matrix. This value is cached and reset
            whenever segments are added or removed.

        Raises:
            ValueError: if an origin or terminus control point cannot be located
                within the storage list
        """
        if self._adjMat is None:
            # fill with None
            N = len(self._points)
            if N == 0:
                raise RuntimeError(
                    "No control points have been added; did you call build()?"
                )

            self._adjMat = np.full((N, N), None)

            # Put segment indices in the spots that link control points
            for segIx, seg in enumerate(self._segments):
                try:
                    ixO = self._points.index(seg.origin)
                except ValueError:
                    raise RuntimeError(
                        f"{seg} origin ({seg.origin}) has not been added to problem"
                    )

                try:
                    ixT = self._points.index(seg.terminus)
                except ValueError:
                    raise RuntimeError(
                        f"{seg} terminus ({seg.terminus}) has not been added to problem"
                    )

                self._adjMat[ixO][ixT] = segIx

        return self._adjMat

    def checkValidGraph(self):
        """
        Check that the directed graph (adjacency matrix) is valid. Four rules apply:

        1. Each origin point can be linked to a maximum of 2 segments
        2. If 2 segments are linked to the same origin, they must have opposite TOF signs
        3. Each terminal point can be linked to a maximum of 1 segment
        4. Each control point must be linked to a segment (no floating points)
        """
        adjMat = self.adjacencyMatrix()
        errors = []
        pointIsLinked = np.full(len(self._points), False)

        # Check origin control points
        for r, row in enumerate(adjMat):
            segCount = 0
            tofSignSum = 0
            for c in range(len(row)):
                if adjMat[r, c] is not None:
                    segCount += 1
                    tof = self._segments[adjMat[r, c]].tof
                    tofSignSum += int(np.sign(tof.allVals)[0])
                    pointIsLinked[r] = True

                    # A segment cannot link a point to itself!
                    if r == c:
                        errors.append(
                            f"Segment {adjMat[r,c]} links point {r} to itself"
                        )

            # An origin can have, at most, 2 segments
            if segCount > 2:
                errors.append(
                    f"Origin control point {r} has {segCount} linked segments but must have <= 2"
                )
            elif segCount == 2 and not tofSignSum == 0:
                # TOF signs must be different
                errors.append(
                    f"Origin control point {r} is linked to two segments with sign(tof) = {tofSignSum/2}"
                )

        # Check terminal control points
        for c in range(adjMat.shape[1]):
            segCount = 0
            for r in range(adjMat.shape[0]):
                if adjMat[r, c] is not None:
                    segCount += 1
                    pointIsLinked[c] = True

            # Only 1 segment can be linked to terminal node; 2 segments that end
            #   at the same node is not allowed
            if segCount > 1:
                errors.append(
                    f"Terminal control point {c} has {segCount} linked segments but must have <= 1"
                )

        # Check for floating (unlinked) points
        for ix, val in enumerate(pointIsLinked):
            if not val:
                errors.append(f"Control point {r} is not linked to any segments")

        return errors


class DifferentialCorrector:
    """
    Apply a differential corrections method to solve a corrections problem

    Attributes:
        maxIterations (int): the maximum number of iterations to attempt
        convergenceCheck (object): an object containing a "isConverged" method
            that accepts a :class:`CorrectionsProblem` as an input and returns
            a :class:`bool`.
        updateGenerator (object): an object containing a "update" method that
            accepts a :class:`CorrectionsProblem` as an input and returns a
            :class:`~numpy.ndarray` representing the change in the free
            variable vector. See :class:`MinimumNormUpdate` for an example.
    """

    def __init__(self):
        self.maxIterations = 20
        self.convergenceCheck = None
        self.updateGenerator = None

    def _validateArgs(self):
        """
        Check the types and values of class attributes so that useful errors
        can be thrown before those attributes are evaluated or used.
        """
        # maxIterations
        if not isinstance(self.maxIterations, int):
            raise TypeError("maxIterations must be an integer")
        if not self.maxIterations > 0:
            raise ValueError("maxIterations must be positive")

        # convergence check
        if self.convergenceCheck is None:
            raise TypeError(
                "convergenceCheck is None; please assign a convergence check"
            )
        if not hasattr(self.convergenceCheck, "isConverged"):
            raise AttributeError("convergenceCheck needs a method named 'isConverged'")
        if not callable(self.convergenceCheck.isConverged):
            raise TypeError("convergenceCheck.isConverged must be callable")

        # Update generator
        if self.updateGenerator is None:
            raise TypeError(
                "updateGenerator is None; please assign an update generator"
            )
        if not hasattr(self.updateGenerator, "update"):
            raise AttributeError("updateGenerator needs a method named 'update'")
        if not callable(self.updateGenerator.update):
            raise TypeError("updateGenerator.update must be callable")

    def solve(self, problem):
        """
        Solve a corrections problem by iterating the :attr:`updateGenerator`
        until the :attr:`convergenceCheck` returns True or the :attr:`maxIterations`
        are reached.

        Args:
            problem (CorrectionsProblem): the corrections problem to be solved

        Returns:
            tuple: a Tuple with two elements. The first is a :class:`CorrectionsProblem`
            that stores the solution after the final iteration of the solver. The
            second is a :class:`dict` with the following keywords:

            - ``status`` (:class:`str`): the status of the solver after the final
              iteration. Can be "empty" if the problem contained no free variables
              or constraints, "converged" if the convergence check was satisfied,
              or "max-iterations" if the maximum number of iterations were completed
              before convergence.
            - ``iterations`` (:class:`list`): a list of `dict`; each dict represents
              an iteration of the solver and includes a copy of the free variable
              vector and the constraint vector.
        """
        self._validateArgs()

        solution = deepcopy(problem)
        # TODO clear all caches in solution

        log = {"status": "", "iterations": []}

        if solution.numFreeVars == 0 or solution.numConstraints == 0:
            log["status"] = "empty"
            return solution

        itCount = 0
        while True:
            if itCount > 0:
                freeVarStep = self.updateGenerator.update(solution)
                newVec = solution.freeVarVec() + freeVarStep
                solution.updateFreeVars(newVec)

            log["iterations"].append(
                {
                    "free-vars": copy(solution.freeVarVec()),
                    "constraints": copy(solution.constraintVec()),
                }
            )

            # TODO allow user to customize printout?
            err = np.linalg.norm(solution.constraintVec())
            logger.info(f"Iteration {itCount:03d}: ||F|| = {err:.4e}")
            itCount += 1

            if self.convergenceCheck.isConverged(solution):
                log["status"] = "converged"
                break
            elif itCount >= self.maxIterations:
                log["status"] = "max-iterations"
                break

        return solution, log


class MinimumNormUpdate:
    """
    Computes the minimum-norm update to the problem J @ dX + FX = 0

    TODO link to math spec
    """

    def update(self, problem):
        """
        Compute the minimum-norm update

        Args:
            problem (CorrectionsProblem): the corrections problem to be solved

        Returns:
            numpy.ndarray: the free variable vector step, `dX`
        """
        nFree = problem.numFreeVars
        # using -FX for all equations, so premultiply
        FX = -1 * problem.constraintVec()

        if len(FX) > nFree:
            raise RuntimeError(
                "Minimum Norm Update requires fewer or equal number of "
                "constraints as free variables"
            )

        jacobian = problem.jacobian()
        if len(FX) == nFree:
            # Jacobian is square; it must be full rank!
            # Solve the linear system J @ dX = -FX for dX
            return scipy.linalg.solve(jacobian, FX)
        elif len(FX) < nFree:
            # Compute Gramm matrix; J must have linearly independent rows;
            #    rank(J) == nRows
            JT = jacobian.T

            # Solve (J @ J.T) @ W = -FX for W
            # Minimum norm step is dX = JT @ W
            W = scipy.linalg.solve(jacobian @ JT, FX)
            return JT @ W


class LeastSquaresUpdate:
    """
    Computes the least squares update to the problem J @ dX + FX = 0

    TODO link to math spec
    """

    def update(self, problem):
        """
        Compute the least-squares update

        Args:
            problem (CorrectionsProblem): the corrections problem to be solved

        Returns:
            numpy.ndarray: the free variable vector step, `dX`
        """
        # Using -FX for all equations, so pre-multiply
        FX = -1 * problem.constraintVec()

        if len(FX) <= problem.numFreeVars:
            raise RuntimeError(
                "Least Squares UPdate requires more constraints than free variables"
            )

        # System is over-constrained; J must have linearly independent columns;
        #   rank(J) == nCols
<<<<<<< HEAD
        JT = jacobian.T
=======
        J = problem.jacobian()
        JT = J.T
>>>>>>> 32da47c9
        G = JT @ J

        # Solve system (J' @ J) @ dX = -J' @ FX for dX
        return scipy.linalg.solve(G, JT @ FX)


class L2NormConvergence:
    """
    Define convergence via the L2 norm of the constraint vector

    Args:
        tol (float): the maximum L2 norm for convergence
    """

    def __init__(self, tol):
        self.tol = tol

    def isConverged(self, problem):
        """
        Args:
            problem (CorrectionsProblem): the corrections problem to be evaluated

        Returns:
            bool: True if the L2 norm of the :func:`~CorrectionsProblem.constraintVec`
            is less than or equal to ``tol``
        """
        return np.linalg.norm(problem.constraintVec()) <= self.tol<|MERGE_RESOLUTION|>--- conflicted
+++ resolved
@@ -1328,12 +1328,8 @@
 
         # System is over-constrained; J must have linearly independent columns;
         #   rank(J) == nCols
-<<<<<<< HEAD
-        JT = jacobian.T
-=======
         J = problem.jacobian()
         JT = J.T
->>>>>>> 32da47c9
         G = JT @ J
 
         # Solve system (J' @ J) @ dX = -J' @ FX for dX
