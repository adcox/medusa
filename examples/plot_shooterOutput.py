#!/usr/bin/env python3
"""
Test script to plot a ShooterProblem outout
"""
import logging
from pathlib import Path

import matplotlib.pyplot as plt
from rich.logging import RichHandler

import medusa.corrections.constraints as constraints
from medusa.corrections import (
    ControlPoint,
    DifferentialCorrector,
    L2NormConvergence,
    MinimumNormUpdate,
    Segment,
    ShootingProblem,
)
from medusa.data import Body
from medusa.dynamics.crtbp import DynamicsModel
<<<<<<< HEAD
=======
from medusa.plots import TrajPlotter
>>>>>>> b4064163
from medusa.propagate import Propagator

logger = logging.getLogger("medusa")
logger.addHandler(RichHandler(show_time=False, show_path=False, enable_link_path=False))
logger.setLevel(logging.INFO)


BODIES = Path(__file__).parent.parent / "resources/body-data.xml"
assert BODIES.exists(), "Cannot find body-data.xml file"

earth = Body.fromXML(BODIES, "Earth")
moon = Body.fromXML(BODIES, "Moon")
model = DynamicsModel(earth, moon)
q0 = [0.8213, 0.0, 0.5690, 0.0, -1.8214, 0.0]
period = 6.311
prop = Propagator(model, dense=False)
sol = prop.propagate(
    q0,
    [0, period],
    t_eval=[0.0, period / 4, period / 2, 3 * period / 4, period],
)
points = [ControlPoint.fromProp(sol, ix) for ix in range(len(sol.t))]
segments = [
    Segment(points[ix], period / 4, terminus=points[ix + 1], prop=prop)
    for ix in range(len(points) - 1)
]

# make terminus of final arc the origin of the first
segments[-1].terminus = points[0]

problem = ShootingProblem()
problem.addSegments(segments)

# Create continuity constraints
for seg in segments:
    problem.addConstraints(constraints.Continuity(seg))

problem.build()
corrector = DifferentialCorrector()
corrector.updateGenerator = MinimumNormUpdate()
corrector.convergenceCheck = L2NormConvergence(1e-8)
solution, log = corrector.solve(problem)

assert isinstance(solution, ShootingProblem)
assert log["status"] == "converged"

import medusa.plots as plots

plotter = TrajPlotter()
plotter.plot(solution, coords=["x", "y", "z"], plotPrimaries=True)
plt.show()<|MERGE_RESOLUTION|>--- conflicted
+++ resolved
@@ -19,10 +19,6 @@
 )
 from medusa.data import Body
 from medusa.dynamics.crtbp import DynamicsModel
-<<<<<<< HEAD
-=======
-from medusa.plots import TrajPlotter
->>>>>>> b4064163
 from medusa.propagate import Propagator
 
 logger = logging.getLogger("medusa")
